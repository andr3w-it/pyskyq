"""This module implements the EPG class."""

import asyncio
import logging
<<<<<<< HEAD
from typing import Any, List, Tuple
=======
from typing import Any, List, Dict, Optional
>>>>>>> e33f480a

from aiohttp import ClientSession, ClientTimeout  # type: ignore

from .channel import Channel
from .constants import (REST_PORT, REST_SERVICE_DETAIL_URL_PREFIX,
                        REST_SERVICES_URL)

from .listing import Listing

LOGGER = logging.getLogger(__name__)

class EPG:
    """The top-level class for all EPG data and functions.

    EPG implements access to any data and operations related to the SkyQ box's
    Electronic Programme Guide through a REST endpoint exposed on the box.
    Specifically, it fetches both summary and detail channel information from
    two different endpoints from the box and aggregates this data into a list of
    :class:`pyskyq.channel.Channel` objects.

    This channel data is then *augmented* with data from www.xmltv.co.uk which provides
    an XML file which follows the ``xmltv`` DTD.

    It also used the ``xmltv`` file to load **listings** data to enable the querying of
    programmes that are scheduled on the channels.

    Attributes:
        host (str): Hostname or IPv4 address of SkyQ Box.
        port (int): Port number to use to connect to the REST HTTP server.
            Defaults to the standard port used by SkyQ boxes which is 9006.

    """

    def __init__(self,
                 host: str,
                 *,
                 rest_port: int = REST_PORT,
                 ) -> None:
        """Initialise Sky EPG Object.

        This method instantiates the EPG object.

        Args:
            host (str): String with resolvable hostname or IPv4 address to SkyQ box.
<<<<<<< HEAD
            rest_port (int): Defaults to the SkyQ REST port which is 9006.
=======
            rest_port (int): Defaults to the SkyQ REST port which is 9006,
>>>>>>> e33f480a

        Returns:
            None

        """
        self.host: str = host
        self.rest_port: int = rest_port
<<<<<<< HEAD
        self._channels: list = []
        self._listings: list = []
        LOGGER.debug(f"Initialised EPG object using SkyQ box={self.host}")

        # TODO:
        # - set up eventloop
        # - pass it into a separate thread
        # - loop through listings and call fetch when scheduled.

    def __repr__(self):
        """Print a human-friendly representation of this object."""
        return f"<EPG: host={self.host}, rest_port={self.rest_port}, " + \
            f"len(_channels)={len(self._channels)}, len(_xmltv_urls)={len(self._channels)}>"


    async def _load_channel_list(self) -> None:
        """Load channel data into channel property.

        This method fetches the channel list from ``/as/services`` endpoint and load
        :attr:`~pyskyq.epg.EPG._channels`

        Returns:
            None
=======
        self._xmltv_urls: set = set() # holds set of xmltv URLs for populatating listings data.

        self._channels: list = [] # holds list of Channel objects

        LOGGER.debug(f"Initialised EPG object using SkyQ box={self.host}")


    def __repr__(self):
        """Print a human-friendly representation of this object."""

        return f"<EPG: host={self.host}, rest_port={self.rest_port}, " + \
            f"len(_channels)={len(self._channels)}, len(_xmltv_urls)={len(self._channels)}>"


    async def _load_channel_list(self) -> None:
        """Load channel data into channel property.

        This method fetches the channel list from ``/as/services`` endpoint and load
        :attr:`~pyskyq.epg.EPG._channels`
>>>>>>> e33f480a

        Returns:
            None
        """
        url = f'http://{self.host}:{self.rest_port}{REST_SERVICES_URL}'
        LOGGER.debug('Fetching channel list from {url}')

        timeout = ClientTimeout(total=60)
        async with ClientSession(timeout=timeout) as session:
            chan_payload_json = await session.get(url)
            chan_payload = await chan_payload_json.json()

        for channel in chan_payload['services']:
            self._channels.append(Channel(channel))

<<<<<<< HEAD
=======
        LOGGER.debug('Fetching channel list')
        url = f'http://{self.host}:{self.rest_port}{REST_SERVICES_URL}'

        timeout = ClientTimeout(total=60)
        async with ClientSession(timeout=timeout) as session:
            chan_payload_json = await session.get(url)
            chan_payload = await chan_payload_json.json()

        for channel in chan_payload['services']:
            self._channels.append(Channel(channel))

>>>>>>> e33f480a

    async def _fetch_all_chan_details(self,
                                      session: ClientSession,
                                      sid_list: List[int]
<<<<<<< HEAD
                                      ) -> Tuple:
=======
                                      ) -> List[str]:
>>>>>>> e33f480a
        """Fetch channel detail data from SkyQ box asynchronously.

        This method fetches the channel list from ``/as/services/detail/<sid>`` endpoint.

        Args:
            session (aiohttp.ClientSession): Session to use when fetching the data.
            sid_list (list): List of Channel SID's to fetch.

        Returns:
            List: List of JSON documents for each channel detail fetched.

        """
<<<<<<< HEAD
=======

>>>>>>> e33f480a
        urls = [f'http://{self.host}:{self.rest_port}{REST_SERVICE_DETAIL_URL_PREFIX}{sid}'
                for sid in sid_list]
        results = await asyncio.gather(*[session.get(url) for url in urls])

        return results


    async def _load_channel_details(self) -> None:
        """Load channel details onto channel properties.

        This method is a wrapper which calls :meth:`~pyskyq.epg.EPG._fetch_all_chan_details`
        to get the details about each channel from it's detail endpoint
        ``/as/services/details/<sid>`` and then adds it to the list data
        on :attr:`~pyskyq.epg.EPG._channels`.

        Returns:
            None

        """

        sid_list = [chan.sid for chan in self._channels]
        timeout = ClientTimeout(total=60)
        async with ClientSession(timeout=timeout) as session:
            channels = await self._fetch_all_chan_details(session, sid_list)
            for channel, sid in zip(channels, sid_list):
                json_dict = await channel.json()
                self.get_channel(sid).add_detail_data(json_dict)


    def load_channel_data(self) -> None:
<<<<<<< HEAD
        """Load all channel data from the SkyQ REST Service.
=======
        """Load all channel data from the SkyQ REST Service
>>>>>>> e33f480a

        This is the high-level method that fully loads all the channel detail.

        Returns:
            None

        """
        loop = asyncio.get_event_loop()

        loop.run_until_complete(self._load_channel_list())
        loop.run_until_complete(self._load_channel_details())

        loop.close()

    def get_channel(self,
                    sid: Any
                    ) -> Channel:
        """Get channel data.

        This method returns a :class:`pyskyq.channel.Channel` object when
        passed in a channel ``sid``.

        Args:
            sid: The sid (service id) of the channel

        Returns:
            :class:`pyskyq.channel.Channel`: The channel if found.

        Raises:
            AttributeError: If the channel is not found.

        """
        sid = str(sid)
        for chan in self._channels:
            if chan.sid == sid:
                return chan
        raise AttributeError(f"Sid:{sid} not found.")

    def add_listing_schedule(self,
                             *,
                             listing: Listing,
                             schedule=None,
                             ) -> None:
        """Add a listing schedule to the EPG.

        This method will add a :class:`~pyskyq.listing.Listing` to the EPG object,
        which will then takecare of downloading the listing data and updating the EPG
        object with it according to the passed download shedule.

        Args:
            listing (Listing): a :class:`~pyskyq.listing.Listing` object to add to the EPG.

        Returns:
            None

        Raises:
            ValueError: Raised if this listing is already added to the EPG.

        """
        if listing not in self._listings:
            self._listings.append(listing)
        else:
            raise ValueError('Listing already added.')<|MERGE_RESOLUTION|>--- conflicted
+++ resolved
@@ -2,11 +2,7 @@
 
 import asyncio
 import logging
-<<<<<<< HEAD
 from typing import Any, List, Tuple
-=======
-from typing import Any, List, Dict, Optional
->>>>>>> e33f480a
 
 from aiohttp import ClientSession, ClientTimeout  # type: ignore
 
@@ -51,11 +47,7 @@
 
         Args:
             host (str): String with resolvable hostname or IPv4 address to SkyQ box.
-<<<<<<< HEAD
             rest_port (int): Defaults to the SkyQ REST port which is 9006.
-=======
-            rest_port (int): Defaults to the SkyQ REST port which is 9006,
->>>>>>> e33f480a
 
         Returns:
             None
@@ -63,7 +55,6 @@
         """
         self.host: str = host
         self.rest_port: int = rest_port
-<<<<<<< HEAD
         self._channels: list = []
         self._listings: list = []
         LOGGER.debug(f"Initialised EPG object using SkyQ box={self.host}")
@@ -87,27 +78,6 @@
 
         Returns:
             None
-=======
-        self._xmltv_urls: set = set() # holds set of xmltv URLs for populatating listings data.
-
-        self._channels: list = [] # holds list of Channel objects
-
-        LOGGER.debug(f"Initialised EPG object using SkyQ box={self.host}")
-
-
-    def __repr__(self):
-        """Print a human-friendly representation of this object."""
-
-        return f"<EPG: host={self.host}, rest_port={self.rest_port}, " + \
-            f"len(_channels)={len(self._channels)}, len(_xmltv_urls)={len(self._channels)}>"
-
-
-    async def _load_channel_list(self) -> None:
-        """Load channel data into channel property.
-
-        This method fetches the channel list from ``/as/services`` endpoint and load
-        :attr:`~pyskyq.epg.EPG._channels`
->>>>>>> e33f480a
 
         Returns:
             None
@@ -123,29 +93,11 @@
         for channel in chan_payload['services']:
             self._channels.append(Channel(channel))
 
-<<<<<<< HEAD
-=======
-        LOGGER.debug('Fetching channel list')
-        url = f'http://{self.host}:{self.rest_port}{REST_SERVICES_URL}'
-
-        timeout = ClientTimeout(total=60)
-        async with ClientSession(timeout=timeout) as session:
-            chan_payload_json = await session.get(url)
-            chan_payload = await chan_payload_json.json()
-
-        for channel in chan_payload['services']:
-            self._channels.append(Channel(channel))
-
->>>>>>> e33f480a
 
     async def _fetch_all_chan_details(self,
                                       session: ClientSession,
                                       sid_list: List[int]
-<<<<<<< HEAD
                                       ) -> Tuple:
-=======
-                                      ) -> List[str]:
->>>>>>> e33f480a
         """Fetch channel detail data from SkyQ box asynchronously.
 
         This method fetches the channel list from ``/as/services/detail/<sid>`` endpoint.
@@ -158,10 +110,6 @@
             List: List of JSON documents for each channel detail fetched.
 
         """
-<<<<<<< HEAD
-=======
-
->>>>>>> e33f480a
         urls = [f'http://{self.host}:{self.rest_port}{REST_SERVICE_DETAIL_URL_PREFIX}{sid}'
                 for sid in sid_list]
         results = await asyncio.gather(*[session.get(url) for url in urls])
@@ -192,11 +140,7 @@
 
 
     def load_channel_data(self) -> None:
-<<<<<<< HEAD
         """Load all channel data from the SkyQ REST Service.
-=======
-        """Load all channel data from the SkyQ REST Service
->>>>>>> e33f480a
 
         This is the high-level method that fully loads all the channel detail.
 
